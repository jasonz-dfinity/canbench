--- conflicted
+++ resolved
@@ -45,15 +45,8 @@
 
 // A benchmark where we allocate some memory on the heap to increase the heap delta.
 #[bench]
-<<<<<<< HEAD
-fn increase_heap_delta() -> BenchResult {
-    benchmark(|| {
-        let _ = vec![1; 1_000_000];
-    })
-=======
 fn increase_heap_delta() {
     let _ = vec![1; 1_000_000];
->>>>>>> 42a4316b
 }
 
 fn main() {}